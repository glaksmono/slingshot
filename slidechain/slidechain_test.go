package slidechain

import (
	"bytes"
	"context"
	"database/sql"
	"encoding/hex"
	"encoding/json"
	"fmt"
	"io/ioutil"
	"log"
	"net/http"
	"net/http/httptest"
	"net/url"
	"os"
	"reflect"
	"sync"
	"testing"
	"time"

	"github.com/bobg/multichan"
	"github.com/chain/txvm/crypto/ed25519"
	"github.com/chain/txvm/errors"
	"github.com/chain/txvm/protocol"
	"github.com/chain/txvm/protocol/bc"
	"github.com/chain/txvm/protocol/txbuilder"
	"github.com/chain/txvm/protocol/txbuilder/standard"
	"github.com/chain/txvm/protocol/txbuilder/txresult"
	"github.com/chain/txvm/protocol/txvm"
	"github.com/chain/txvm/protocol/txvm/txvmutil"
	"github.com/davecgh/go-spew/spew"
	"github.com/golang/protobuf/proto"
	"github.com/interstellar/slingshot/slidechain/stellar"
	"github.com/interstellar/slingshot/slidechain/store"
	"github.com/interstellar/starlight/worizon/xlm"
	_ "github.com/mattn/go-sqlite3"
	"github.com/stellar/go/build"
	"github.com/stellar/go/clients/horizon"
	"github.com/stellar/go/keypair"
	"github.com/stellar/go/xdr"
)

func makeAsset(typ xdr.AssetType, code string, issuer string) xdr.Asset {
	var issuerAccountID xdr.AccountId
	issuerAccountID.SetAddress(issuer)
	byteArray := []byte(code)

	var asset xdr.Asset
	switch typ {
	case xdr.AssetTypeAssetTypeNative:
		asset, _ = xdr.NewAsset(typ, nil)
	case xdr.AssetTypeAssetTypeCreditAlphanum4:
		var codeArray [4]byte
		copy(codeArray[:], byteArray)
		asset, _ = xdr.NewAsset(typ, xdr.AssetAlphaNum4{AssetCode: codeArray, Issuer: issuerAccountID})
	case xdr.AssetTypeAssetTypeCreditAlphanum12:
		var codeArray [12]byte
		copy(codeArray[:], byteArray)
		asset, _ = xdr.NewAsset(typ, xdr.AssetAlphaNum12{AssetCode: codeArray, Issuer: issuerAccountID})
	}
	return asset
}

func issueAsset(typ xdr.AssetType, code, issuer, recipient string) error {
	hclient := horizon.DefaultTestNetClient
	// newAsset := build.CreditAsset(code, issuer)
	trustTx, err := build.Transaction(
		build.SourceAccount{recipient},
		build.AutoSequence{SequenceProvider: hclient},
		build.TestNetwork,
		build.Trust(code, issuer),
	)
	if err != nil {
		return errors.Wrap(err, "building trust tx")
	}
	var seed string
	_, err = stellar.SignAndSubmitTx(hclient, trustTx, seed)
	return nil
}

func TestServer(t *testing.T) {
	ctx, cancel := context.WithTimeout(context.Background(), 1*time.Minute)
	defer cancel()
	withTestServer(ctx, t, func(ctx context.Context, _ *sql.DB, _ *submitter, server *httptest.Server, _ *protocol.Chain) {
		resp, err := http.Get(server.URL + "/get")
		if err != nil {
			t.Fatalf("getting initial block from new server: %s", err)
		}
		defer resp.Body.Close()

		if resp.StatusCode/100 != 2 {
			t.Fatalf("status %d getting initial block from new server", resp.StatusCode)
		}

		b1bytes, err := ioutil.ReadAll(resp.Body)
		if err != nil {
			t.Fatalf("reading initial block from new server: %s", err)
		}
		b1 := new(bc.Block)
		err = b1.FromBytes(b1bytes)
		if err != nil {
			t.Fatalf("parsing initial block from new server: %s", err)
		}

		req, err := http.NewRequest("GET", server.URL+"/get?height=2", nil)
		if err != nil {
			t.Fatal(err)
		}

		shortCtx, cancel := context.WithTimeout(ctx, 3*time.Second)
		defer cancel()

		req = req.WithContext(shortCtx)
		_, err = server.Client().Do(req)
		if unwraperr(err) != context.DeadlineExceeded {
			fmt.Print(spew.Sdump(err))
			t.Fatalf("got error %v, want %s", err, context.DeadlineExceeded)
		}

		ch := make(chan *bc.Block)
		go func() {
			defer close(ch)

			req, err := http.NewRequest("GET", server.URL+"/get?height=2", nil)
			if err != nil {
				t.Logf("creating GET request: %s", err)
				return
			}

			shortCtx, cancel := context.WithTimeout(ctx, 10*time.Second)
			defer cancel()

			req = req.WithContext(shortCtx)

			resp, err := server.Client().Do(req)
			if err != nil {
				t.Log(err)
				return
			}
			defer resp.Body.Close()

			if resp.StatusCode/100 != 2 {
				t.Logf("status code %d from GET request", resp.StatusCode)
				return
			}

			b2bytes, err := ioutil.ReadAll(resp.Body)
			if err != nil {
				t.Logf("reading GET response body: %s", err)
				return
			}

			b2 := new(bc.Block)
			err = b2.FromBytes(b2bytes)
			if err != nil {
				t.Logf("deserializing block 2: %s", err)
				return
			}

			ch <- b2
		}()

		const prvHex = "87fc07bf5fa9707b4e3cf1f6344d8a4d405a17425918ca5372239ff9e349cbef7996118db4183b89177435e2e0cc21dcb36427e2b09f35a72eeed37fede470c8"
		prvBits, err := hex.DecodeString(prvHex)
		if err != nil {
			t.Fatal(err)
		}
		prv := ed25519.PrivateKey(prvBits)
		pub := prv.Public().(ed25519.PublicKey)

		tpl := txbuilder.NewTemplate(time.Now().Add(time.Minute), nil)
		tpl.AddIssuance(2, b1.Hash().Bytes(), nil, 1, [][]byte{prv}, nil, []ed25519.PublicKey{pub}, 10, nil, nil)
		assetID := standard.AssetID(2, 1, []ed25519.PublicKey{pub}, nil)
		tpl.AddOutput(1, []ed25519.PublicKey{pub}, 10, bc.NewHash(assetID), nil, nil)
		tpl.Sign(ctx, func(_ context.Context, msg []byte, keyID []byte, path [][]byte) ([]byte, error) {
			return ed25519.Sign(prv, msg), nil
		})
		tx, err := tpl.Tx()
		if err != nil {
			t.Fatal(err)
		}
		txbits, err := proto.Marshal(&tx.RawTx)
		if err != nil {
			t.Fatal(err)
		}
		resp, err = http.Post(server.URL+"/submit", "application/octet-stream", bytes.NewReader(txbits))
		if err != nil {
			t.Fatal(err)
		}
		if resp.StatusCode/100 != 2 {
			t.Fatalf("status code %d from POST /submit", resp.StatusCode)
		}

		b2 := <-ch
		if b2 == nil {
			t.Fatal("GET of block 2 failed")
		}

		if len(b2.Transactions) != 1 {
			t.Fatalf("got %d transactions in block 2, want 1", len(b2.Transactions))
		}

		if !reflect.DeepEqual(b2.Transactions[0], tx) {
			t.Fatal("tx mismatch")
		}
	})
}

var testRecipPubKey = mustDecodeHex("cca6ae12527fcb3f8d5648868a757ebb085a973b0fd518a5580a6ee29b72f8c1")

const importTestAccountID = "GDSBCQO34HWPGUGQSP3QBFEXVTSR2PW46UIGTHVWGWJGQKH3AFNHXHXN"

func TestImport(t *testing.T) {
	ctx, cancel := context.WithTimeout(context.Background(), 1*time.Minute)
	defer cancel()
	var importtests = []struct {
		assetType xdr.AssetType
		code      string
		issuer    string
	}{
		{xdr.AssetTypeAssetTypeNative, "", ""},
		{xdr.AssetTypeAssetTypeCreditAlphanum4, "USD", importTestAccountID},
		{xdr.AssetTypeAssetTypeCreditAlphanum12, "USDUSD", importTestAccountID},
	}
	for _, tt := range importtests {
		log.Printf("testing asset %s", tt.assetType)
		stellarAsset := makeAsset(tt.assetType, tt.code, tt.issuer)
		assetXDR, err := stellarAsset.MarshalBinary()
		if err != nil {
			t.Fatal(err)
		}

		withTestServer(ctx, t, func(ctx context.Context, db *sql.DB, s *submitter, server *httptest.Server, chain *protocol.Chain) {
			r := s.w.Reader()
			defer r.Dispose()

			c := &Custodian{
				imports:       sync.NewCond(new(sync.Mutex)),
				S:             s,
				DB:            db,
				privkey:       custodianPrv,
				InitBlockHash: chain.InitialBlockHash,
			}
			// Without a successful pre-peg-in TxVM tx, the initial input in the import tx will fail.
			log.Println("building and submitting pre-peg-in tx...")
			expMS := int64(bc.Millis(time.Now().Add(10 * time.Minute)))
			prepegTx, err := buildPrePegInTx(c.InitBlockHash.Bytes(), assetXDR, testRecipPubKey, 1, expMS)
			if err != nil {
				t.Fatal("could not build pre-peg-in tx")
			}
			_, err = c.S.submitTx(ctx, prepegTx)
			if err != nil {
				t.Fatal("could not submit pre-peg-in tx")
			}
			err = c.S.waitOnTx(ctx, prepegTx.ID, r)
			if err != nil {
				t.Fatal("unsuccessfully waited on pre-peg-in tx hitting txvm")
			}
			log.Println("pre-peg-in tx hit the txvm chain...")
			ready := make(chan struct{})
			go c.importFromPegIns(ctx, ready)
			<-ready
			nonceHash := uniqueNonceHash(c.InitBlockHash.Bytes(), expMS)
			_, err = db.Exec("INSERT INTO pegs (nonce_hash, amount, asset_xdr, recipient_pubkey, nonce_expms, stellar_tx) VALUES ($1, 1, $2, $3, $4, 1)", nonceHash[:], assetXDR, testRecipPubKey, expMS)
			if err != nil {
				t.Fatal(err)
			}
			c.imports.Broadcast()
			for {
				item, ok := r.Read(ctx)
				if !ok {
					t.Fatal("cannot read a block")
				}
				block := item.(*bc.Block)
				for _, tx := range block.Transactions {
					if isImportTx(tx, 1, assetXDR, testRecipPubKey) {
						t.Logf("found import tx %x", tx.Program)
						return
					}
				}
			}
		})
	}
}

func TestEndToEnd(t *testing.T) {
	ctx, cancel := context.WithTimeout(context.Background(), 2*time.Minute)
	defer cancel()
	var tests = []struct {
		assetType    xdr.AssetType
		code         string
		issuer       string
		inputAmount  int64
		exportAmount int64
	}{
		// {xdr.AssetTypeAssetTypeNative, "", "", int64(5 * xlm.Lumen), int64(5 * xlm.Lumen)},
		// {xdr.AssetTypeAssetTypeNative, "", "", int64(5 * xlm.Lumen), int64(3 * xlm.Lumen)},
		{xdr.AssetTypeAssetTypeCreditAlphanum4, "USD", importTestAccountID, int64(500), int64(500)},
		// {xdr.AssetTypeAssetTypeCreditAlphanum12, "USDUSD", importTestAccountID, 5 * xlm.Lumen, 5 * xlm.Lumen},
	}
	withTestServer(ctx, t, func(ctx context.Context, db *sql.DB, s *submitter, sv *httptest.Server, ch *protocol.Chain) {
		hclient := &horizon.Client{
			URL:  "https://horizon-testnet.stellar.org",
			HTTP: new(http.Client),
		}
		root, err := hclient.Root()
		if err != nil {
			t.Fatalf("error getting horizon client root: %s", err)
		}
		accountID, seed, err := custodianAccount(ctx, db, hclient)
		if err != nil {
			t.Fatalf("error creating custodian account: %s", err)
		}
		c := &Custodian{
			seed:          seed,
			AccountID:     *accountID,
			S:             s,
			DB:            db,
			hclient:       hclient,
			InitBlockHash: ch.InitialBlockHash,
			imports:       sync.NewCond(new(sync.Mutex)),
			exports:       sync.NewCond(new(sync.Mutex)),
			network:       root.NetworkPassphrase,
			privkey:       custodianPrv,
		}
		c.launch(ctx)

		exporterPub, exporterPrv, err := ed25519.GenerateKey(nil)
		if err != nil {
			t.Fatalf("error generating txvm recipient keypair: %s", err)
		}
		var exporterSeed [32]byte
		copy(exporterSeed[:], exporterPrv)
		exporter, err := keypair.FromRawSeed(exporterSeed)
		err = stellar.FundAccount(exporter.Address())
		if err != nil {
			t.Fatalf("error funding account %s: %s", exporter.Address(), err)
		}

		var exporterPubKeyBytes [32]byte
		copy(exporterPubKeyBytes[:], exporterPub)

		for _, tt := range tests {
			inputAmount := tt.inputAmount
			exportAmount := tt.exportAmount
			testAsset := makeAsset(tt.assetType, tt.code, tt.issuer)
			testAssetBytes, err := testAsset.MarshalBinary()
			if err != nil {
				t.Fatalf("error marshaling test asset to xdr: %s", err)
			}
			// Prepare Stellar account to peg-in funds and txvm account to receive funds.
			expMS := int64(bc.Millis(time.Now().Add(10 * time.Minute)))
			// Build, submit, and wait on pre-peg-in TxVM tx.
<<<<<<< HEAD
			prepegTx, err := BuildPrepegTx(c.InitBlockHash.Bytes(), testAssetBytes, exporterPubKeyBytes[:], inputAmount, expMS)
=======
			prepegTx, err := buildPrePegInTx(c.InitBlockHash.Bytes(), nativeAssetBytes, exporterPubKeyBytes[:], int64(inputAmount), expMS)
>>>>>>> 945ce59c
			if err != nil {
				t.Fatal("could not build pre-peg-in tx")
			}
			r, err := c.S.submitTx(ctx, prepegTx)
			if err != nil {
				t.Fatal("could not submit pre-peg-in tx")
			}
			err = c.S.waitOnTx(ctx, prepegTx.ID, r)
			if err != nil {
				t.Fatal("unsuccessfully waited on pre-peg-in tx hitting txvm")
			}
			uniqueNonceHash := uniqueNonceHash(c.InitBlockHash.Bytes(), expMS)
			err = c.insertPegIn(ctx, uniqueNonceHash[:], exporterPubKeyBytes[:], expMS)
			if err != nil {
				t.Fatal("could not record peg")
			}

			// Build transaction to peg-in funds.
			pegInTx, err := stellar.BuildPegInTx(exporter.Address(), uniqueNonceHash, xlm.Amount(inputAmount).HorizonString(), tt.code, tt.issuer, c.AccountID.Address(), hclient)
			if err != nil {
				t.Fatalf("error building peg-in tx: %s", err)
			}
			succ, err := stellar.SignAndSubmitTx(hclient, pegInTx, exporter.Seed())
			if err != nil {
				t.Fatalf("error signing and submitting tx: %s", err)
			}
			t.Logf("successfully submitted peg-in tx: id %s, ledger %d", succ.Hash, succ.Ledger)

			// Check to verify import.
			var anchor []byte
			found := false
			for {
				item, ok := r.Read(ctx)
				if !ok {
					t.Fatal("cannot read a block")
				}
				block := item.(*bc.Block)
				for _, tx := range block.Transactions {
					if isImportTx(tx, inputAmount, testAssetBytes, exporterPub) {
						t.Logf("found import tx %x", tx.Program)
						found = true
						txresult := txresult.New(tx)
						anchor = txresult.Outputs[0].Value.Anchor
						break
					}
				}
				if found == true {
					break
				}
			}
			t.Log("submitting pre-export tx...")
<<<<<<< HEAD
			temp, seqnum, err := SubmitPreExportTx(hclient, exporter, c.AccountID.Address(), testAsset, exportAmount)
=======
			tempAddr, seqnum, err := SubmitPreExportTx(hclient, exporter, c.AccountID.Address(), native, int64(exportAmount))
>>>>>>> 945ce59c
			if err != nil {
				t.Fatalf("pre-submit tx error: %s", err)
			}
			t.Log("building export tx...")
<<<<<<< HEAD
			exportTx, err := BuildExportTx(ctx, testAsset, exportAmount, inputAmount, temp, anchor, exporterPrv, seqnum)
=======
			exportTx, err := BuildExportTx(ctx, native, int64(exportAmount), int64(inputAmount), tempAddr, anchor, exporterPrv, seqnum)
>>>>>>> 945ce59c
			if err != nil {
				t.Fatalf("error building retirement tx %s", err)
			}
			txbits, err := proto.Marshal(&exportTx.RawTx)
			if err != nil {
				t.Fatal(err)
			}

			// Submit the transaction and block until it's included in the txvm chain (or returns an error).
			t.Log("submitting and waiting on export tx on txvm...")
			req, err := http.NewRequest("POST", sv.URL+"/submit?wait=1", bytes.NewReader(txbits))
			if err != nil {
				log.Fatalf("error building request for latest block: %s", err)
			}
			req = req.WithContext(ctx)
			client := http.DefaultClient
			resp, err := client.Do(req)
			if err != nil {
				t.Fatal(err)
			}
			defer resp.Body.Close()
			if resp.StatusCode/100 != 2 {
				t.Fatalf("status code %d from POST /submit?wait=1", resp.StatusCode)
			}

			// Check for successful retirement.
			t.Log("checking for successful retirement...")
			retire := make(chan struct{})
			go func() {
				var cur horizon.Cursor
				err := c.hclient.StreamTransactions(ctx, exporter.Address(), &cur, func(tx horizon.Transaction) {
					t.Logf("received tx: %s", tx.EnvelopeXdr)
					var env xdr.TransactionEnvelope
					err := xdr.SafeUnmarshalBase64(tx.EnvelopeXdr, &env)
					if err != nil {
						t.Fatal(err)
					}
					if env.Tx.SourceAccount.Address() != tempAddr {
						t.Log("source accounts don't match, skipping...")
						return
					}
					defer close(retire)
					if len(env.Tx.Operations) != 2 {
						t.Fatalf("too many operations got %d, want 2", len(env.Tx.Operations))
					}
					op := env.Tx.Operations[0]
					if op.Body.Type != xdr.OperationTypeAccountMerge {
						t.Fatalf("wrong operation type: got %s, want %s", op.Body.Type, xdr.OperationTypeAccountMerge)
					}
					if op.Body.Destination.Address() != exporter.Address() {
						t.Fatalf("wrong account merge destination: got %s, want %s", op.Body.Destination.Address(), exporter.Address())
					}
					op = env.Tx.Operations[1]
					if op.Body.Type != xdr.OperationTypePayment {
						t.Fatalf("wrong operation type: got %s, want %s", op.Body.Type, xdr.OperationTypePayment)
					}
					paymentOp := op.Body.PaymentOp
					if paymentOp.Destination.Address() != exporter.Address() {
						t.Fatalf("incorrect payment destination got %s, want %s", paymentOp.Destination.Address(), exporter.Address())
					}
					if paymentOp.Amount != xdr.Int64(exportAmount) {
						t.Fatalf("got incorrect payment amount %d, want %d", paymentOp.Amount, exportAmount)
					}
					if paymentOp.Asset.Type != xdr.AssetTypeAssetTypeNative {
						t.Fatalf("got incorrect payment asset %s, want lumens", paymentOp.Asset.String())
					}
				})
				if err != nil {
					t.Fatalf("error streaming from Horizon: %s", err)
				}
			}()

			select {
			case <-ctx.Done():
				t.Fatal("context timed out: no peg-out tx seen")
			case <-retire:
			}
			// Check for successful post-peg-out txvm tx.
			// We first split off the difference between inputAmt and exportAmt.
			// Then, we split off the zero-value for finalize, creating the retire anchor.
			retireAnchor1 := txvm.VMHash("Split2", anchor)
			retireAnchor := txvm.VMHash("Split1", retireAnchor1[:])
			found = false
			for {
				item, ok := r.Read(ctx)
				if !ok {
					t.Fatal("cannot read a block")
				}
				block := item.(*bc.Block)
				for _, tx := range block.Transactions {
					if isPostPegOutTx(tx, native, int64(exportAmount), tempAddr, exporter.Address(), int64(seqnum), retireAnchor[:], exporterPubKeyBytes[:]) {
						t.Logf("found post-peg-out tx %x", tx.Program)
						found = true
						break
					}
				}
				if found == true {
					break
				}
			}
		}
	})
}

// Expected log is:
//   {"I", ...}
//   {"A", contextID, amount, assetID, anchor}
//   {"L", ...}
//   {"O", caller, outputID}
//   {"F", ...}
func isImportTx(tx *bc.Tx, amount int64, assetXDR []byte, recipPubKey ed25519.PublicKey) bool {
	if len(tx.Log) != 5 {
		return false
	}
	if tx.Log[0][0].(txvm.Bytes)[0] != txvm.InputCode {
		return false
	}
	if tx.Log[1][0].(txvm.Bytes)[0] != txvm.IssueCode {
		return false
	}
	if int64(tx.Log[1][2].(txvm.Int)) != amount {
		return false
	}
	wantAssetID := txvm.AssetID(importIssuanceSeed[:], assetXDR)
	if !bytes.Equal(wantAssetID[:], tx.Log[1][3].(txvm.Bytes)) {
		return false
	}
	issueAnchor := tx.Log[1][4].(txvm.Bytes)
	splitAnchor := txvm.VMHash("Split1", issueAnchor) // the anchor of the issued value after a zeroval is split off of it
	if tx.Log[2][0].(txvm.Bytes)[0] != txvm.LogCode {
		return false
	}
	if tx.Log[3][0].(txvm.Bytes)[0] != txvm.OutputCode {
		return false
	}

	b := new(txvmutil.Builder)
	standard.Snapshot(b, 1, []ed25519.PublicKey{recipPubKey}, amount, bc.NewHash(wantAssetID), splitAnchor[:], standard.PayToMultisigSeed1[:])
	snapshotBytes := b.Build()
	wantOutputID := txvm.VMHash("SnapshotID", snapshotBytes)
	if !bytes.Equal(wantOutputID[:], tx.Log[3][2].(txvm.Bytes)) {
		return false
	}
	// No need to test tx.Log[4], it has to be a finalize entry.
	return true
}

// isPostPegOutTx returns whether or not a txvm transaction matches the slidechain post-export tx format.
//
// Expected log is
// {"I", ...}
// {"X", ...}
// {"L", ...}
// {"N", ...}
// {"R", ...}
// {"F", ...}
func isPostPegOutTx(tx *bc.Tx, asset xdr.Asset, amount int64, tempAddr, exporter string, seqnum int64, anchor, pubkey []byte) bool {
	if len(tx.Log) != 6 {
		return false
	}
	if tx.Log[0][0].(txvm.Bytes)[0] != txvm.InputCode {
		return false
	}
	if tx.Log[1][0].(txvm.Bytes)[0] != txvm.RetireCode {
		return false
	}
	if tx.Log[2][0].(txvm.Bytes)[0] != txvm.LogCode {
		return false
	}
	if tx.Log[3][0].(txvm.Bytes)[0] != txvm.NonceCode {
		return false
	}
	if tx.Log[4][0].(txvm.Bytes)[0] != txvm.TimerangeCode {
		return false
	}
	if tx.Log[5][0].(txvm.Bytes)[0] != txvm.FinalizeCode {
		return false
	}
	assetXDR, err := asset.MarshalBinary()
	if err != nil {
		return false
	}
	ref := pegOut{
		AssetXDR: assetXDR,
		TempAddr: tempAddr,
		Seqnum:   seqnum,
		Exporter: exporter,
		Amount:   amount,
		Anchor:   anchor,
		Pubkey:   pubkey,
	}
	refdata, err := json.Marshal(ref)
	if !bytes.Equal(refdata, tx.Log[2][2].(txvm.Bytes)) {
		return false
	}
	return true
}

func withTestServer(ctx context.Context, t *testing.T, fn func(context.Context, *sql.DB, *submitter, *httptest.Server, *protocol.Chain)) {
	ctx, cancel := context.WithCancel(ctx)
	defer cancel()

	f, err := ioutil.TempFile("", "txvmbcd")
	if err != nil {
		t.Fatal(err)
	}
	tmpfile := f.Name()
	f.Close()
	defer os.Remove(tmpfile)

	db, err := sql.Open("sqlite3", tmpfile)
	if err != nil {
		t.Fatal(err)
	}
	defer db.Close()
	err = setSchema(db)
	if err != nil {
		t.Fatal(err)
	}

	heights := make(chan uint64)
	bs, err := store.New(db, heights)
	if err != nil {
		t.Fatal(err)
	}

	initialBlock, err := bs.GetBlock(ctx, 1)
	if err != nil {
		t.Fatal(err)
	}

	chain, err := protocol.NewChain(ctx, initialBlock, bs, heights)
	if err != nil {
		t.Fatal(err)
	}

	w := multichan.New((*bc.Block)(nil))
	s := &submitter{
		w:             w,
		chain:         chain,
		initialBlock:  initialBlock,
		blockInterval: DefaultBlockInterval,
	}

	mux := http.NewServeMux()
	mux.HandleFunc("/get", s.Get)
	mux.Handle("/submit", s)
	server := httptest.NewServer(mux)
	defer server.Close()

	fn(ctx, db, s, server, chain)
}

func unwraperr(err error) error {
	err = errors.Root(err)
	if err, ok := err.(*url.Error); ok {
		return unwraperr(err.Err)
	}
	return err
}<|MERGE_RESOLUTION|>--- conflicted
+++ resolved
@@ -351,11 +351,7 @@
 			// Prepare Stellar account to peg-in funds and txvm account to receive funds.
 			expMS := int64(bc.Millis(time.Now().Add(10 * time.Minute)))
 			// Build, submit, and wait on pre-peg-in TxVM tx.
-<<<<<<< HEAD
-			prepegTx, err := BuildPrepegTx(c.InitBlockHash.Bytes(), testAssetBytes, exporterPubKeyBytes[:], inputAmount, expMS)
-=======
-			prepegTx, err := buildPrePegInTx(c.InitBlockHash.Bytes(), nativeAssetBytes, exporterPubKeyBytes[:], int64(inputAmount), expMS)
->>>>>>> 945ce59c
+			prepegTx, err := buildPrePegInTx(c.InitBlockHash.Bytes(), testAssetBytes, exporterPubKeyBytes[:], int64(inputAmount), expMS)
 			if err != nil {
 				t.Fatal("could not build pre-peg-in tx")
 			}
@@ -407,20 +403,12 @@
 				}
 			}
 			t.Log("submitting pre-export tx...")
-<<<<<<< HEAD
 			temp, seqnum, err := SubmitPreExportTx(hclient, exporter, c.AccountID.Address(), testAsset, exportAmount)
-=======
-			tempAddr, seqnum, err := SubmitPreExportTx(hclient, exporter, c.AccountID.Address(), native, int64(exportAmount))
->>>>>>> 945ce59c
 			if err != nil {
 				t.Fatalf("pre-submit tx error: %s", err)
 			}
 			t.Log("building export tx...")
-<<<<<<< HEAD
 			exportTx, err := BuildExportTx(ctx, testAsset, exportAmount, inputAmount, temp, anchor, exporterPrv, seqnum)
-=======
-			exportTx, err := BuildExportTx(ctx, native, int64(exportAmount), int64(inputAmount), tempAddr, anchor, exporterPrv, seqnum)
->>>>>>> 945ce59c
 			if err != nil {
 				t.Fatalf("error building retirement tx %s", err)
 			}
